--- conflicted
+++ resolved
@@ -27,12 +27,7 @@
 fields.
 
 A KeyIterator is provided to iterate over the keys within this object.
-<<<<<<< HEAD
 A PositionIterator is provided to iterate over the positions of an individual Key. 
-=======
-A PositionIterator is provided to iterate over the positions of an individual
-Key.
->>>>>>> c04c5bab
 
 */
 
@@ -79,18 +74,12 @@
   struct PositionIterator;
   // Construct a posting. If save_positions is off, then any keys that
   // are inserted have an assumed single position of 0.
-<<<<<<< HEAD
   // The "num_text_fields" entry identifies how many bits of the field-mask are required
   // and is used to select the representation.
   explicit Postings(bool save_positions, size_t num_text_fields);
   
   // Destructor
   ~Postings();
-=======
-  // The "num_text_fields" entry identifies how many bits of the field-mask are
-  // required and is used to select the representation.
-  Postings(bool save_positions, size_t num_text_fields);
->>>>>>> c04c5bab
 
   // Are there any postings in this object?
   bool IsEmpty() const;
@@ -176,13 +165,10 @@
     PositionMap::const_iterator current_;
     PositionMap::const_iterator end_;
   };
-<<<<<<< HEAD
 
 private:
   class Impl;
   std::unique_ptr<Impl> impl_;
-=======
->>>>>>> c04c5bab
 };
 
 }  // namespace valkey_search::indexes::text
