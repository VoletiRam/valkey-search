name: Integration tests

on:
  pull_request: # This triggers the workflow for pull requests
    branches:
<<<<<<< HEAD
      - main    # Run tests for pull requests targeting the "main" branch
      - fulltext
  push:
    branches:
      - main    # Optional: Run tests for direct pushes to "main"
      - fulltext
=======
      - main # Run tests for pull requests targeting the "main" branch
  push:
    branches:
      - main # Optional: Run tests for direct pushes to "main"
>>>>>>> 90124dc9
  workflow_dispatch: # allow manual triggering

concurrency:
  group: integration-tests-${{ github.head_ref || github.ref }}
  cancel-in-progress: true

jobs:
  integration-tests:
    runs-on: ubuntu-latest

    steps:
    # Checkout the code from the repository
    - name: Checkout Code
      uses: actions/checkout@v3

    # Set up Docker to build and run the container
    - name: Set up Docker
      uses: docker/setup-buildx-action@v2

    # Build the Docker image from the Dockerfile in your repo
    - name: Build Docker Image
      run: docker build -t presubmit-image -f .devcontainer/Dockerfile .

    - name: Run Integration Tests
      run: mkdir test-results && docker run --privileged --rm
        --mount type=bind,source="$(pwd)/test-results",target=/workspace/test-results
        -v "$(pwd):/workspace"
        --user "ubuntu:ubuntu"
        presubmit-image
        sudo ci/build_ubuntu.sh --run-integration-tests --integration-output=/workspace/test-results
      continue-on-error: true

    # Upload test results as artifacts
    - name: Upload Test Results
      uses: actions/upload-artifact@v4
      with:
        name: integration-test-results
        path: test-results<|MERGE_RESOLUTION|>--- conflicted
+++ resolved
@@ -3,19 +3,12 @@
 on:
   pull_request: # This triggers the workflow for pull requests
     branches:
-<<<<<<< HEAD
-      - main    # Run tests for pull requests targeting the "main" branch
+      - main # Run tests for pull requests targeting the "main" branch
       - fulltext
   push:
     branches:
-      - main    # Optional: Run tests for direct pushes to "main"
+      - main # Optional: Run tests for direct pushes to "main"
       - fulltext
-=======
-      - main # Run tests for pull requests targeting the "main" branch
-  push:
-    branches:
-      - main # Optional: Run tests for direct pushes to "main"
->>>>>>> 90124dc9
   workflow_dispatch: # allow manual triggering
 
 concurrency:
